"""
File        : agent.py
Author      : tungnx23
Description : Define specified agents working in coordination to answer user's query. Planner is the master agent.
"""

import json
from enum import auto
from typing import Any, Dict, List, Literal, Optional

from loguru import logger
from openai import AsyncAzureOpenAI

from src.utils.core_models.models import Message
from src.utils.language_models.llms import LLM
from src.utils.prompting.chunks import Chunks
from src.utils.prompting.prompt_data import (ConversationalRAGPromptData,
                                             ResearchPromptData)
from src.utils.prompting.prompts import (
    AUGMENT_QUERY_PROMPT_TEMPLATE, DIRECT_ANSWER_PROMPT_TEMPLATE,
    HYBRID_SEARCH_ANSWER_PROMPT_TEMPLATE, QUERY_ANALYZER_TEMPLATE,
    RESEARCH_ANSWER_PROMPT_TEMPLATE, RESEARCH_DIRECT_ANSWER_PROMPT_TEMPLATE,
    REVIEW_CHUNKS_PROMPT_TEMPLATE, REVIEW_INTERNAL_CONTEXT_COMPLETENESS,
    SEARCH_ANSWER_PROMPT_TEMPLATE, SUMMARIZE_PROMPT_TEMPLATE,
    TASK_REPHRASE_TEMPLATE)
from src.utils.reasoning_layers.base_layers import (BaseAgent,
                                                    ExternalContextRetriever,
                                                    InternalContextRetriever)

from .indexing_resource_name import index_name


class Summarizer(BaseAgent):
    """
    Agent responsible for summarizing the conversation history.

    Args:
        llm (LLM): The language model instance used for text generation.
        prompt_data (ConversationalRAGPromptData): Data necessary for prompt generation.
        stream (bool): Whether to stream responses or not. Defaults to False.
    """

    def __init__(
        self, llm: LLM, prompt_data: ConversationalRAGPromptData, stream: bool = False
    ):
        super().__init__(
            llm, prompt_data, template=SUMMARIZE_PROMPT_TEMPLATE, stream=stream
        )


class QueryAnalyzer(BaseAgent):
    """
    Analyzes a rephrased user query to determine the best course of action (e.g., search or answer directly).

    Args:
        llm (LLM): The language model instance.
        prompt_data (ConversationalRAGPromptData): Data used for analyzing the query.
        stream (bool): Whether to stream the result. Defaults to False.

    Returns:
        str: Either 'search' or 'answer', based on the analysis.
    """

    def __init__(
        self, llm: LLM, prompt_data: ConversationalRAGPromptData, stream: bool = False
    ):
        super().__init__(
            llm, prompt_data, template=QUERY_ANALYZER_TEMPLATE, stream=stream
        )

    async def run(self) -> str:
        analyzer_output = await super().run(response_format={"type": "json_object"})
        analyzer_output_parsed = json.loads(analyzer_output)
        return "search" if any(analyzer_output_parsed.values()) else "answer"


class ResponseGenerator(BaseAgent):
    """
    Generates a response based on search results or directly from the query.

    Args:
        llm (LLM): The language model instance.
        prompt_data (ConversationalRAGPromptData): Data for generating responses.
        stream (bool): Whether to stream responses or not. Defaults to False.
        generate_config (dict): Configuration for response generation.

    Methods:
        direct_answer: Generates a direct answer from the query.
        generate_response: Generates a response based on search results.
    """

    def __init__(
        self,
        llm: LLM,
        prompt_data: ConversationalRAGPromptData,
        stream: bool = False,
        generate_config=dict(),
    ):
        super().__init__(
            llm,
            prompt_data,
            template=None,
            stream=stream,
            generate_config=generate_config,
        )

    async def direct_answer(self) -> str:
        self.template = DIRECT_ANSWER_PROMPT_TEMPLATE
        return await self.run()

    async def generate_response(self) -> str:
        self.template = SEARCH_ANSWER_PROMPT_TEMPLATE
        return await self.run()


class HybridSearchResponseGenerator(ResponseGenerator):
    """
    Generates responses based on both internal and external search results using a hybrid approach.
    """

    async def generate_response(self) -> str:
        self.template = HYBRID_SEARCH_ANSWER_PROMPT_TEMPLATE
        return await self.run()


class ResearchResponseGenerator(BaseAgent):
    """
    Generates research-based responses using both internal data and external search results.

    Args:
        llm (LLM): The language model instance.
        prompt_data (ResearchPromptData): Data for research response generation.
        stream (bool): Whether to stream responses.
        generate_config (Dict): Configuration for generating responses.

    Methods:
        direct_answer: Provides a direct answer to a query.
        generate_response: Generates a response based on research findings.
    """

    def __init__(
        self,
        llm: LLM,
        prompt_data: ResearchPromptData,
        stream: bool,
        generate_config: Dict,
    ):
        super().__init__(
            llm, prompt_data, stream=stream, generate_config=generate_config
        )

    async def direct_answer(self) -> str:
        self.template = RESEARCH_DIRECT_ANSWER_PROMPT_TEMPLATE
        return await self.run(**self._generate_config)

    def context_found(self):
        return bool(self.data.chunk_review)

    async def generate_response(self) -> str:
        if not self.context_found():
            return "No available information"
        self.template = RESEARCH_ANSWER_PROMPT_TEMPLATE
        return await self.run(**self._generate_config)


class ContextReviewer(BaseAgent):
    """
    Agent for reviewing the usefulness of context chunks.

    Args:
        llm (LLM): The language model instance.
        prompt_data (ConversationalRAGPromptData): Data related to the chunks.
        stream (bool): Whether to stream responses. Defaults to False.
    """

    def __init__(
        self, llm: LLM, prompt_data: ConversationalRAGPromptData, stream: bool = False
    ):
        super().__init__(
            llm, prompt_data, template=REVIEW_CHUNKS_PROMPT_TEMPLATE, stream=stream
        )

    async def run(self) -> str:
        return await super().run(response_format={"type": "json_object"})


class ContextCompleteEvaluator(BaseAgent):
    """
    Agent for evaluating the completeness of information in context chunks.

    Args:
        llm (LLM): The language model instance.
        prompt_data (ConversationalRAGPromptData): Data related to the context.
        stream (bool): Whether to stream responses. Defaults to False.

    Returns:
        int: Returns 1 if the context is deemed complete, otherwise 0.
    """

    def __init__(
        self, llm: LLM, prompt_data: ConversationalRAGPromptData, stream: bool = False
    ):
        super().__init__(
            llm,
            prompt_data,
            template=REVIEW_INTERNAL_CONTEXT_COMPLETENESS,
            stream=stream,
        )

    async def run(self) -> int:
        """
        Return 1 if satisfied, 0 otherwise
        """
        if not self.data.chunk_review:
            return 0
        verdict = await super().run(response_format={"type": "json_object"})
        verdict = json.loads(verdict).get("satisfied")
        if str(verdict) != "1":
            return 0
        else:
            return 1


class PriorityPlanningProcessor:
    """
    A processor that execute planning=priority

    Given a query, it searches internal data for context chunks, review them
    There are two review rounds:
    1st: for each chunk, answer whether a chunk contains part of the answer, in which case it will be selected
    2nd:whether the selected chunks are sufficient to provide the final answer

    If the 2nd round says no, it continue searching the internet for extra context, review them just like 1st round described above

    Finally it produces final answer. The answer indicate which part is from internal data, which part is from external data

    """

    def __init__(self, client, search_config, prompt_data) -> None:

        llm = LLM(client=client)

        self.prompt_data = prompt_data

        self.internal_query_processor = SingleQueryProcessor(
            llm,
            prompt_data=prompt_data,
            search_type="internal",
            search_config=search_config.get("internal"),
        )
        self.external_query_processor = SingleQueryProcessor(
            llm,
            prompt_data=prompt_data,
            search_type="external",
            search_config=search_config.get("external"),
        )
        self.evaluator = ContextCompleteEvaluator(llm=llm, prompt_data=prompt_data)

    async def process(self):
        first_decision, internal_chunk_review_data = (
            await self.internal_query_processor.process(decide="auto")
        )
        verdict = await self.evaluator.run()
        external_chunk_review_data = []
        if (not verdict) and (first_decision == "search"):
            _, external_chunk_review_data = await self.external_query_processor.process(
                decide="search"
            )

        self.prompt_data.update({"external_chunk_review": external_chunk_review_data})

        return first_decision, external_chunk_review_data + internal_chunk_review_data


class ChatPriorityPlanner(PriorityPlanningProcessor):
    """
    Pipeline to handle priority QnA pattern in chat context
    """

    def __init__(
        self, client, search_config, prompt_data, generate_config, stream=False
    ) -> None:
        super().__init__(client, search_config, prompt_data)

        llm = LLM(client=client)

        self.rephrase_agent = BaseAgent(
            llm=llm,
            prompt_data=self.prompt_data,
            template=AUGMENT_QUERY_PROMPT_TEMPLATE,
            generate_config=generate_config,
        )

        self.response_generator = HybridSearchResponseGenerator(
            llm=llm,
            prompt_data=prompt_data,
            generate_config=generate_config,
            stream=stream,
        )

        self.stream = stream

    async def run(self):
        query = await self.rephrase_agent.run()
        self.prompt_data.update({"query": query})

        decision, combined_chunks = await self.process()
        if decision == "answer":
            response = await self.response_generator.direct_answer()
        else:
            response = await self.response_generator.generate_response()

        return response, combined_chunks


class Planner:
    """
    Orchestrator that uses multiple specialized modules to produce final intelligent answer to ONE query.
    """

    def __init__(
        self,
        client: AsyncAzureOpenAI,
        stream: bool,
        generate_config: Dict,
        search_config: Dict,
        prompt_data: ConversationalRAGPromptData,
    ):
        llm = LLM(client=client)
        self.prompt_data = prompt_data

        self.query_augmentor = BaseAgent(
            llm=llm,
            prompt_data=self.prompt_data,
            template=AUGMENT_QUERY_PROMPT_TEMPLATE,
        )

        self.single_query_processor = InternalSingleQueryProcessor(
            llm=llm,
            prompt_data=self.prompt_data,
            search_config=search_config,
        )

        self.response_generator = ResponseGenerator(
            llm=llm,
            prompt_data=self.prompt_data,
            stream=stream,
            generate_config=generate_config,
        )
        self.stream = stream

    async def run(self):
        augmented_query = await self.query_augmentor.run()
        self.prompt_data.update({"query": augmented_query})  # Update prompt data

        decision, chunk_review_data = await self.single_query_processor.process()

        if decision == "answer":
            response = await self.response_generator.direct_answer()
        else:
            response = await self.response_generator.generate_response()

        return response, chunk_review_data


class SingleQueryProcessor:
    """
    Processes a single query using either internal or external search tool (but not both), once
    - decision making (search or not)
    - search
    - review

    To replace the InternalSingleQueryProcessor
    """

    def __init__(
        self,
        llm: LLM,
        prompt_data: Any,
        search_type: Literal["internal", "external"],
        search_config: Dict[str, Dict[str, Any]],
    ):
        self.llm = llm
        self.prompt_data = prompt_data
        self.decision_maker = QueryAnalyzer(llm=llm, prompt_data=prompt_data)
        self.search_type = search_type
        if search_type == "external":
            self.context_retriever = ExternalContextRetriever(
                search_config=search_config
            )
        else:

            self.context_retriever = InternalContextRetriever(
                search_config=search_config
            )
        self.context_reviewer = ContextReviewer(llm=llm, prompt_data=prompt_data)

    async def process(
        self, decide: Literal["auto", "search", "answer"] = "auto"
    ) -> tuple:
        if decide == "auto":
            decision = await self.decision_maker.run()
        else:
            decision = decide  # search or answer

        if decision == "answer":
            return decision, []

        if self.search_type == "external":

            search_result = self.context_retriever.run(
                self.prompt_data.query,
            )
        else:
            search_result = self.context_retriever.run(
                self.prompt_data.query,
                index_name=index_name,
            )

        context = Chunks(search_result)

        logger.info(
            f"SEARCH returned {len(context.chunks)} chunks" + f"\n{context.chunks}"
        )

        # Review chunks
        self.prompt_data.update({"formatted_context": context.friendly_chunk_view()})
        chunk_review_str = await self.context_reviewer.run()
        context.integrate_chunk_review_data(chunk_review_str)

        # Format review result as a string
        chunk_review_data = context.chunk_review

        if self.search_type == "external":
            self.prompt_data.update(
                {"external_chunk_review": context.friendly_chunk_review_view()}
            )
        else:
            self.prompt_data.update(
                {"chunk_review": context.friendly_chunk_review_view()}
            )

        return decision, chunk_review_data


class InternalSingleQueryProcessor:
    """
    Processes a single query
    - decision making (search or not)
    - search (a strategic searcher depends on whether planning_strategy is priority or greedy)
    - review
    """

    def __init__(
        self,
        llm: LLM,
        prompt_data: Any,
        search_config: Dict[str, Dict[str, Any]],
    ):
        self.llm = llm
        self.prompt_data = prompt_data
        self.decision_maker = QueryAnalyzer(llm=llm, prompt_data=prompt_data)
        self.internal_context_retriever = InternalContextRetriever(
            search_config=search_config.get("internal")
        )
        self.external_context_retriever = ExternalContextRetriever(
            search_config=search_config.get("external")
        )
        self.context_reviewer = ContextReviewer(llm=llm, prompt_data=prompt_data)

    async def process(self, decide="auto") -> tuple:
        if decide == "auto":
            decision = await self.decision_maker.run()
            logger.info(f"DECISION = '{decision}'")
        else:
            decision = decide  # search or answer

        if decision == "answer":
            return decision, []

        search_result = self.internal_context_retriever.run(
            self.prompt_data.query,
            index_name=index_name,
        )

        context = Chunks(search_result)

        logger.info(
<<<<<<< HEAD
            f"SEARCH found {len(context.chunks)} chunks" + f"\n{context.chunks}"
=======
            f"SEARCH returned {len(context.chunks)} chunks"
            + "\n".join(context.chunk_ids)
>>>>>>> 40d6d37c
        )

        # Review chunks
        self.prompt_data.update({"formatted_context": context.friendly_chunk_view()})
        chunk_review_str = await self.context_reviewer.run()
        context.integrate_chunk_review_data(chunk_review_str)

        # Format review result as a string
        chunk_review_data = context.chunk_review

        self.prompt_data.update({"chunk_review": context.friendly_chunk_review_view()})

        return decision, chunk_review_data


class SingleQueryResearcher:
    """
    Orchestrator that uses multiple specialized modules to produce final researcher answer on a single query.
    """

    def __init__(
        self,
        llm: LLM,
        prompt_data: ResearchPromptData,
        stream: bool,
        generate_config: Dict,
        search_config: Dict,
    ):
        self.llm = llm
        self.prompt_data = prompt_data

        self.query_processor = InternalSingleQueryProcessor(
            llm=llm, prompt_data=self.prompt_data, search_config=search_config
        )
        self.response_generator = ResearchResponseGenerator(
            llm=llm,
            prompt_data=self.prompt_data,
            stream=stream,
            generate_config=generate_config,
        )
        self.stream = stream

    async def run(self):
        decision, chunk_review_data = await self.query_processor.process()

        if decision == "answer":
            response = await self.response_generator.direct_answer()
        else:
            response = await self.response_generator.generate_response()

        return response, chunk_review_data


class RephraseResearchPipeline:
    def __init__(self, llm, prompt_data, generate_config, search_config):
        self.prompt_data = prompt_data
        self.rephrase_agent = BaseAgent(
            llm=llm,
            prompt_data=self.prompt_data,
            template=TASK_REPHRASE_TEMPLATE,
            generate_config=generate_config,
        )
        self.research_agent = SingleQueryResearcher(
            llm=llm,
            prompt_data=self.prompt_data,
            stream=False,
            generate_config=generate_config,
            search_config=search_config,
        )

    async def run(self):
        if not self.rephrase_agent.data.subtasks_results:
            query = self.rephrase_agent.data.task_description
        else:
            query = await self.rephrase_agent.run()
        self.prompt_data.update({"query": query})
        answer = self.research_agent.run()
        return await answer<|MERGE_RESOLUTION|>--- conflicted
+++ resolved
@@ -486,12 +486,8 @@
         context = Chunks(search_result)
 
         logger.info(
-<<<<<<< HEAD
-            f"SEARCH found {len(context.chunks)} chunks" + f"\n{context.chunks}"
-=======
             f"SEARCH returned {len(context.chunks)} chunks"
             + "\n".join(context.chunk_ids)
->>>>>>> 40d6d37c
         )
 
         # Review chunks
